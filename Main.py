--- conflicted
+++ resolved
@@ -359,11 +359,6 @@
     networkSolutions.SetNetworkGraph(networkGraph)
     networkSolutions.SetSimulationContext(simulationContext)
     networkSolutions.SetSolutions(solver.Solutions)
-<<<<<<< HEAD
-  
-=======
->>>>>>> b3918527
-    
     networkSolutions.SetImagesPath({'im':images,'f':f_dayImages,'p':p_dayImages,'w':w_dayImages,'o':o_dayImages})
     networkSolutions.WriteToXML(xmloutpath)
     adaptation.SetSolutions(day, networkSolutions)
